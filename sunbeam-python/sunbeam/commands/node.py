# Copyright (c) 2023 Canonical Ltd.
#
# Licensed under the Apache License, Version 2.0 (the "License");
# you may not use this file except in compliance with the License.
# You may obtain a copy of the License at
#
#    http://www.apache.org/licenses/LICENSE-2.0
#
# Unless required by applicable law or agreed to in writing, software
# distributed under the License is distributed on an "AS IS" BASIS,
# WITHOUT WARRANTIES OR CONDITIONS OF ANY KIND, either express or
# implied.
# See the License for the specific language governing permissions and
# limitations under the License.

import logging
from pathlib import Path
from typing import List, Optional

import click
import yaml
from rich.console import Console
from rich.table import Table
from snaphelpers import Snap

from sunbeam import utils
from sunbeam.clusterd.client import Client
from sunbeam.commands.clusterd import (
    ClusterAddJujuUserStep,
    ClusterAddNodeStep,
    ClusterJoinNodeStep,
    ClusterListNodeStep,
    ClusterRemoveNodeStep,
    ClusterUpdateNodeStep,
)
from sunbeam.commands.configure import SetLocalHypervisorOptions
from sunbeam.commands.hypervisor import (
    AddHypervisorUnitStep,
    DeployHypervisorApplicationStep,
    RemoveHypervisorUnitStep,
)
from sunbeam.commands.juju import (
    AddJujuMachineStep,
    CreateJujuUserStep,
    JujuGrantModelAccessStep,
    JujuLoginStep,
    RegisterJujuUserStep,
    RemoveJujuMachineStep,
    SaveJujuUserLocallyStep,
)
from sunbeam.commands.microceph import (
    AddMicrocephUnitStep,
    ConfigureMicrocephOSDStep,
    RemoveMicrocephUnitStep,
)
from sunbeam.commands.microk8s import AddMicrok8sUnitStep, RemoveMicrok8sUnitStep
from sunbeam.commands.openstack import OPENSTACK_MODEL
from sunbeam.commands.sunbeam_machine import (
    AddSunbeamMachineUnitStep,
    RemoveSunbeamMachineStep,
)
from sunbeam.commands.terraform import TerraformInitStep
from sunbeam.jobs.checks import (
    DaemonGroupCheck,
    JujuSnapCheck,
    LocalShareCheck,
    SshKeysConnectedCheck,
    SystemRequirementsCheck,
    VerifyFQDNCheck,
    VerifyHypervisorHostnameCheck,
)
from sunbeam.jobs.common import (
    FORMAT_DEFAULT,
    FORMAT_TABLE,
    FORMAT_VALUE,
    FORMAT_YAML,
    ResultType,
    Role,
    get_step_message,
    roles_to_str_list,
    run_plan,
    run_preflight_checks,
    validate_roles,
)
from sunbeam.jobs.juju import CONTROLLER, JujuHelper
from sunbeam.jobs.manifest import Manifest

LOG = logging.getLogger(__name__)
console = Console()
snap = Snap()


def remove_trailing_dot(value: str) -> str:
    """Remove trailing dot from the value."""
    return value.rstrip(".")


@click.command()
@click.option(
    "--name",
    type=str,
    prompt=True,
    help="Fully qualified node name",
)
@click.option(
    "-f",
    "--format",
    type=click.Choice([FORMAT_DEFAULT, FORMAT_VALUE, FORMAT_YAML]),
    default=FORMAT_DEFAULT,
    help="Output format.",
)
@click.pass_context
def add(ctx: click.Context, name: str, format: str) -> None:
    """Generate a token for a new node to join the cluster."""
    preflight_checks = [DaemonGroupCheck(), VerifyFQDNCheck(name)]
    run_preflight_checks(preflight_checks, console)

    name = remove_trailing_dot(name)
    data_location = snap.paths.user_data
    client: Client = ctx.obj
    jhelper = JujuHelper(client, data_location)

    plan1 = [
        JujuLoginStep(data_location),
        ClusterAddNodeStep(client, name),
        CreateJujuUserStep(name),
        JujuGrantModelAccessStep(jhelper, name, OPENSTACK_MODEL),
    ]

    plan1_results = run_plan(plan1, console)

    user_token = get_step_message(plan1_results, CreateJujuUserStep)

    plan2 = [ClusterAddJujuUserStep(client, name, user_token)]
    run_plan(plan2, console)

    def _print_output(token):
        """Helper for printing formatted output."""
        if format == FORMAT_DEFAULT:
            console.print(f"Token for the Node {name}: {token}", soft_wrap=True)
        elif format == FORMAT_YAML:
            click.echo(yaml.dump({"token": token}))
        elif format == FORMAT_VALUE:
            click.echo(token)

    add_node_step_result = plan1_results.get("ClusterAddNodeStep")
    if add_node_step_result.result_type == ResultType.COMPLETED:
        _print_output(add_node_step_result.message)
    elif add_node_step_result.result_type == ResultType.SKIPPED:
        if add_node_step_result.message:
            _print_output(add_node_step_result.message)
        else:
            console.print("Node already a member of the Sunbeam cluster")


@click.command()
@click.option("-a", "--accept-defaults", help="Accept all defaults.", is_flag=True)
@click.option(
    "-p",
    "--preseed",
    help="Preseed file.",
    type=click.Path(exists=True, dir_okay=False, path_type=Path),
)
@click.option("--token", type=str, help="Join token")
@click.option(
    "--role",
    "roles",
    multiple=True,
    default=["control", "compute"],
    type=click.Choice(["control", "compute", "storage"], case_sensitive=False),
    callback=validate_roles,
    help="Specify which roles the node will be assigned in the cluster.",
)
@click.pass_context
def join(
    ctx: click.Context,
    token: str,
    roles: List[Role],
    preseed: Optional[Path] = None,
    accept_defaults: bool = False,
) -> None:
    """Join node to the cluster.

    Join the node to the cluster.
    """
    is_control_node = any(role.is_control_node() for role in roles)
    is_compute_node = any(role.is_compute_node() for role in roles)
    is_storage_node = any(role.is_storage_node() for role in roles)

    # Register juju user with same name as Node fqdn
    name = utils.get_fqdn()
    ip = utils.get_local_ip_by_default_route()

    roles_str = roles_to_str_list(roles)
    pretty_roles = ", ".join(role_.name.lower() for role_ in roles)
    LOG.debug(f"Node joining the cluster with roles: {pretty_roles}")

    preflight_checks = []
    preflight_checks.append(SystemRequirementsCheck())
    preflight_checks.append(JujuSnapCheck())
    preflight_checks.append(SshKeysConnectedCheck())
    preflight_checks.append(DaemonGroupCheck())
    preflight_checks.append(LocalShareCheck())
    if is_compute_node:
        hypervisor_hostname = utils.get_hypervisor_hostname()
        preflight_checks.append(
            VerifyHypervisorHostnameCheck(name, hypervisor_hostname)
        )

    run_preflight_checks(preflight_checks, console)

    controller = CONTROLLER
    data_location = snap.paths.user_data
<<<<<<< HEAD
    jhelper = JujuHelper(data_location)
=======
    client: Client = ctx.obj

    # NOTE: install to user writable location
    tfplan_dirs = ["deploy-sunbeam-machine"]
    if is_control_node:
        tfplan_dirs.extend(["deploy-microk8s", "deploy-microceph", "deploy-openstack"])
    if is_compute_node:
        tfplan_dirs.extend(["deploy-openstack-hypervisor"])
    for tfplan_dir in tfplan_dirs:
        src = snap.paths.snap / "etc" / tfplan_dir
        dst = snap.paths.user_common / "etc" / tfplan_dir
        LOG.debug(f"Updating {dst} from {src}...")
        shutil.copytree(src, dst, dirs_exist_ok=True)

    tfhelper_openstack_deploy = TerraformHelper(
        path=snap.paths.user_common / "etc" / "deploy-openstack",
        plan="openstack-plan",
        backend="http",
        data_location=data_location,
    )
    tfhelper_hypervisor_deploy = TerraformHelper(
        path=snap.paths.user_common / "etc" / "deploy-openstack-hypervisor",
        plan="hypervisor-plan",
        backend="http",
        data_location=data_location,
    )
    jhelper = JujuHelper(client, data_location)
>>>>>>> ca4b0c78

    plan1 = [
        JujuLoginStep(data_location),
        ClusterJoinNodeStep(client, token, roles_str),
        SaveJujuUserLocallyStep(name, data_location),
        RegisterJujuUserStep(client, name, controller, data_location),
        AddJujuMachineStep(ip),
    ]
    plan1_results = run_plan(plan1, console)

    # Get manifest object once the cluster is joined
    manifest_obj = Manifest.load_latest_from_clusterdb(include_defaults=True)

    machine_id = -1
    machine_id_result = get_step_message(plan1_results, AddJujuMachineStep)
    if machine_id_result is not None:
        machine_id = int(machine_id_result)

    jhelper = JujuHelper(client, data_location)
    plan2 = []
    plan2.append(ClusterUpdateNodeStep(client, name, machine_id=machine_id))
    plan2.append(
        AddSunbeamMachineUnitStep(client, name, jhelper),
    )

    if is_control_node:
        plan2.append(AddMicrok8sUnitStep(client, name, jhelper))

    if is_storage_node:
        plan2.append(AddMicrocephUnitStep(client, name, jhelper))
        plan2.append(
            ConfigureMicrocephOSDStep(
                client,
                name,
                jhelper,
                accept_defaults=accept_defaults,
                preseed_file=preseed,
            )
        )

    if is_compute_node:
        plan2.extend(
            [
<<<<<<< HEAD
                TerraformInitStep(manifest_obj.get_tfhelper("hypervisor-plan")),
                DeployHypervisorApplicationStep(manifest_obj, jhelper),
                AddHypervisorUnitStep(name, jhelper),
=======
                TerraformInitStep(tfhelper_hypervisor_deploy),
                DeployHypervisorApplicationStep(
                    client,
                    tfhelper_hypervisor_deploy,
                    tfhelper_openstack_deploy,
                    jhelper,
                ),
                AddHypervisorUnitStep(client, name, jhelper),
>>>>>>> ca4b0c78
                SetLocalHypervisorOptions(
                    client, name, jhelper, join_mode=True, preseed_file=preseed
                ),
            ]
        )

    run_plan(plan2, console)

    click.echo(f"Node joined cluster with roles: {pretty_roles}")


@click.command()
@click.option(
    "-f",
    "--format",
    type=click.Choice([FORMAT_TABLE, FORMAT_YAML]),
    default=FORMAT_TABLE,
    help="Output format.",
)
@click.pass_context
def list(ctx: click.Context, format: str) -> None:
    """List nodes in the cluster."""
    preflight_checks = [DaemonGroupCheck()]
    run_preflight_checks(preflight_checks, console)
    client: Client = ctx.obj
    plan = [ClusterListNodeStep(client)]
    results = run_plan(plan, console)

    list_node_step_result = results.get("ClusterListNodeStep")
    nodes = list_node_step_result.message

    if format == FORMAT_TABLE:
        table = Table()
        table.add_column("Node", justify="left")
        table.add_column("Status", justify="center")
        table.add_column("Control", justify="center")
        table.add_column("Compute", justify="center")
        table.add_column("Storage", justify="center")
        for name, node in nodes.items():
            table.add_row(
                name,
                "[green]up[/green]"
                if node.get("status") == "ONLINE"
                else "[red]down[/red]",
                "x" if "control" in node.get("roles", []) else "",
                "x" if "compute" in node.get("roles", []) else "",
                "x" if "storage" in node.get("roles", []) else "",
            )
        console.print(table)
    elif format == FORMAT_YAML:
        click.echo(yaml.dump(nodes, sort_keys=True))


@click.command()
@click.option(
    "--force",
    type=bool,
    help=("Skip safety checks and ignore cleanup errors for some tasks"),
    is_flag=True,
)
@click.option("--name", type=str, prompt=True, help="Fully qualified node name")
@click.pass_context
def remove(ctx: click.Context, name: str, force: bool) -> None:
    """Remove a node from the cluster."""
    data_location = snap.paths.user_data
    client: Client = ctx.obj
    jhelper = JujuHelper(client, data_location)

    preflight_checks = [DaemonGroupCheck()]
    run_preflight_checks(preflight_checks, console)

    plan = [
        RemoveSunbeamMachineStep(client, name, jhelper),
        RemoveMicrok8sUnitStep(client, name, jhelper),
        RemoveMicrocephUnitStep(client, name, jhelper),
        RemoveHypervisorUnitStep(client, name, jhelper, force),
        RemoveJujuMachineStep(client, name),
        # Cannot remove user as the same user name cannot be resued,
        # so commenting the RemoveJujuUserStep
        # RemoveJujuUserStep(name),
        ClusterRemoveNodeStep(client, name),
    ]
    run_plan(plan, console)
    click.echo(f"Removed node {name} from the cluster")
    # Removing machine does not clean up all deployed juju components. This is
    # deliberate, see https://bugs.launchpad.net/juju/+bug/1851489.
    # Without the workaround mentioned in LP#1851489, it is not possible to
    # reprovision the machine back.
    click.echo(
        f"Run command 'sudo /sbin/remove-juju-services' on node {name} "
        "to reuse the machine."
    )<|MERGE_RESOLUTION|>--- conflicted
+++ resolved
@@ -211,37 +211,8 @@
 
     controller = CONTROLLER
     data_location = snap.paths.user_data
-<<<<<<< HEAD
-    jhelper = JujuHelper(data_location)
-=======
     client: Client = ctx.obj
-
-    # NOTE: install to user writable location
-    tfplan_dirs = ["deploy-sunbeam-machine"]
-    if is_control_node:
-        tfplan_dirs.extend(["deploy-microk8s", "deploy-microceph", "deploy-openstack"])
-    if is_compute_node:
-        tfplan_dirs.extend(["deploy-openstack-hypervisor"])
-    for tfplan_dir in tfplan_dirs:
-        src = snap.paths.snap / "etc" / tfplan_dir
-        dst = snap.paths.user_common / "etc" / tfplan_dir
-        LOG.debug(f"Updating {dst} from {src}...")
-        shutil.copytree(src, dst, dirs_exist_ok=True)
-
-    tfhelper_openstack_deploy = TerraformHelper(
-        path=snap.paths.user_common / "etc" / "deploy-openstack",
-        plan="openstack-plan",
-        backend="http",
-        data_location=data_location,
-    )
-    tfhelper_hypervisor_deploy = TerraformHelper(
-        path=snap.paths.user_common / "etc" / "deploy-openstack-hypervisor",
-        plan="hypervisor-plan",
-        backend="http",
-        data_location=data_location,
-    )
     jhelper = JujuHelper(client, data_location)
->>>>>>> ca4b0c78
 
     plan1 = [
         JujuLoginStep(data_location),
@@ -253,7 +224,7 @@
     plan1_results = run_plan(plan1, console)
 
     # Get manifest object once the cluster is joined
-    manifest_obj = Manifest.load_latest_from_clusterdb(include_defaults=True)
+    manifest_obj = Manifest.load_latest_from_clusterdb(client, include_defaults=True)
 
     machine_id = -1
     machine_id_result = get_step_message(plan1_results, AddJujuMachineStep)
@@ -285,20 +256,9 @@
     if is_compute_node:
         plan2.extend(
             [
-<<<<<<< HEAD
                 TerraformInitStep(manifest_obj.get_tfhelper("hypervisor-plan")),
-                DeployHypervisorApplicationStep(manifest_obj, jhelper),
-                AddHypervisorUnitStep(name, jhelper),
-=======
-                TerraformInitStep(tfhelper_hypervisor_deploy),
-                DeployHypervisorApplicationStep(
-                    client,
-                    tfhelper_hypervisor_deploy,
-                    tfhelper_openstack_deploy,
-                    jhelper,
-                ),
+                DeployHypervisorApplicationStep(client, manifest_obj, jhelper),
                 AddHypervisorUnitStep(client, name, jhelper),
->>>>>>> ca4b0c78
                 SetLocalHypervisorOptions(
                     client, name, jhelper, join_mode=True, preseed_file=preseed
                 ),
