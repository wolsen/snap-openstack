# Copyright (c) 2023 Canonical Ltd.
#
# Licensed under the Apache License, Version 2.0 (the "License");
# you may not use this file except in compliance with the License.
# You may obtain a copy of the License at
#
#    http://www.apache.org/licenses/LICENSE-2.0
#
# Unless required by applicable law or agreed to in writing, software
# distributed under the License is distributed on an "AS IS" BASIS,
# WITHOUT WARRANTIES OR CONDITIONS OF ANY KIND, either express or
# implied.
# See the License for the specific language governing permissions and
# limitations under the License.
import logging

import click
from rich.console import Console
from snaphelpers import Snap

from sunbeam.clusterd.client import Client
from sunbeam.commands.openstack import ResizeControlPlaneStep
from sunbeam.commands.terraform import TerraformInitStep
from sunbeam.jobs.common import click_option_topology, run_plan
from sunbeam.jobs.juju import JujuHelper
from sunbeam.jobs.manifest import Manifest

LOG = logging.getLogger(__name__)
console = Console()
snap = Snap()


@click.command()
@click_option_topology
@click.option(
    "-f", "--force", help="Force resizing to incompatible topology.", is_flag=True
)
@click.pass_context
def resize(ctx: click.Context, topology: str, force: bool = False) -> None:
    """Expand the control plane to fit available nodes."""

    manifest_obj = Manifest.load_latest_from_clusterdb(include_defaults=True)

    tfplan = "openstack-plan"
    data_location = snap.paths.user_data
<<<<<<< HEAD
    jhelper = JujuHelper(data_location)
    plan = [
        TerraformInitStep(manifest_obj.get_tfhelper(tfplan)),
        ResizeControlPlaneStep(manifest_obj, jhelper, topology, force),
=======
    client: Client = ctx.obj
    tfhelper = TerraformHelper(
        path=snap.paths.user_common / "etc" / tfplan,
        plan="openstack-plan",
        backend="http",
        data_location=data_location,
    )
    jhelper = JujuHelper(client, data_location)
    plan = [
        TerraformInitStep(tfhelper),
        ResizeControlPlaneStep(client, tfhelper, jhelper, topology, force),
>>>>>>> ca4b0c78
    ]

    run_plan(plan, console)

    click.echo("Resize complete.")<|MERGE_RESOLUTION|>--- conflicted
+++ resolved
@@ -38,29 +38,15 @@
 @click.pass_context
 def resize(ctx: click.Context, topology: str, force: bool = False) -> None:
     """Expand the control plane to fit available nodes."""
-
-    manifest_obj = Manifest.load_latest_from_clusterdb(include_defaults=True)
+    client: Client = ctx.obj
+    manifest_obj = Manifest.load_latest_from_clusterdb(client, include_defaults=True)
 
     tfplan = "openstack-plan"
     data_location = snap.paths.user_data
-<<<<<<< HEAD
-    jhelper = JujuHelper(data_location)
+    jhelper = JujuHelper(client, data_location)
     plan = [
         TerraformInitStep(manifest_obj.get_tfhelper(tfplan)),
-        ResizeControlPlaneStep(manifest_obj, jhelper, topology, force),
-=======
-    client: Client = ctx.obj
-    tfhelper = TerraformHelper(
-        path=snap.paths.user_common / "etc" / tfplan,
-        plan="openstack-plan",
-        backend="http",
-        data_location=data_location,
-    )
-    jhelper = JujuHelper(client, data_location)
-    plan = [
-        TerraformInitStep(tfhelper),
-        ResizeControlPlaneStep(client, tfhelper, jhelper, topology, force),
->>>>>>> ca4b0c78
+        ResizeControlPlaneStep(client, manifest_obj, jhelper, topology, force),
     ]
 
     run_plan(plan, console)
