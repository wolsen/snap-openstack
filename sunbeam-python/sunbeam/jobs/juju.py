--- conflicted
+++ resolved
@@ -40,12 +40,8 @@
 from juju.model import Model
 from juju.unit import Unit
 
-<<<<<<< HEAD
 from sunbeam import utils
-from sunbeam.clusterd.client import Client as clusterClient
-=======
 from sunbeam.clusterd.client import Client
->>>>>>> df3d16e1
 
 LOG = logging.getLogger(__name__)
 CONTROLLER_MODEL = "admin/controller"
