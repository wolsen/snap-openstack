--- conflicted
+++ resolved
@@ -28,11 +28,7 @@
 from sunbeam.commands import generate_preseed as generate_preseed_cmds
 from sunbeam.commands import inspect as inspect_cmds
 from sunbeam.commands import launch as launch_cmds
-<<<<<<< HEAD
-=======
 from sunbeam.commands import manifest as manifest_commands
-from sunbeam.commands import node as node_cmds
->>>>>>> b1f78431
 from sunbeam.commands import openrc as openrc_cmds
 from sunbeam.commands import prepare_node as prepare_node_cmds
 from sunbeam.commands import utils as utils_cmds
@@ -63,21 +59,12 @@
     """
 
 
-<<<<<<< HEAD
-=======
-@click.group("cluster", context_settings=CONTEXT_SETTINGS, cls=CatchGroup)
-@click.pass_context
-def cluster(ctx):
-    """Manage the Sunbeam Cluster"""
-
-
 @click.group("manifest", context_settings=CONTEXT_SETTINGS, cls=CatchGroup)
 @click.pass_context
 def manifest(ctx):
     """Manage manifests (read-only commands)"""
 
 
->>>>>>> b1f78431
 @click.group("enable", context_settings=CONTEXT_SETTINGS, cls=CatchGroup)
 @click.option(
     "-m",
